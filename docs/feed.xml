<?xml version="1.0" encoding="UTF-8"?>
<rss version="2.0" xmlns:atom="http://www.w3.org/2005/Atom" xmlns:dc="http://purl.org/dc/elements/1.1/" xmlns:content="http://purl.org/rss/1.0/modules/content/">
    <channel>
        <title><![CDATA[Geopolitical Daily - Strategic Intelligence Beyond the Headlines]]></title>
        <link>https://yourusername.github.io/geodaily/</link>
        <atom:link href="https://yourusername.github.io/geodaily/feed.xml" rel="self" type="application/rss+xml" />
        <description><![CDATA[AI-powered analysis of underreported geopolitical developments with strategic significance. Daily insights on international relations, security, and global power dynamics.]]></description>
        <language>en-us</language>
<<<<<<< HEAD
        <managingEditor>editor@geodaily.example.com (Geopolitical Daily Editorial Team)</managingEditor>
        <webMaster>tech@geodaily.example.com (Geopolitical Daily Tech Team)</webMaster>
        <pubDate>Sun, 31 Aug 2025 15:31:47 GMT</pubDate>
        <lastBuildDate>Sun, 31 Aug 2025 15:31:47 GMT</lastBuildDate>
        <generator>Geopolitical Daily Newsletter System v2.0</generator>
        <docs>https://www.rssboard.org/rss-specification</docs>
        <ttl>60</ttl>

        <!-- Feed optimization -->
        <skipHours>
            <hour>1</hour>
            <hour>2</hour>
            <hour>3</hour>
            <hour>4</hour>
            <hour>5</hour>
            <hour>7</hour>
            <hour>8</hour>
            <hour>9</hour>
            <hour>10</hour>
            <hour>11</hour>
            <hour>12</hour>
            <hour>13</hour>
            <hour>14</hour>
            <hour>15</hour>
            <hour>16</hour>
            <hour>17</hour>
            <hour>18</hour>
            <hour>19</hour>
            <hour>20</hour>
            <hour>21</hour>
            <hour>22</hour>
            <hour>23</hour>
        </skipHours>

        <skipDays>
            <day>Saturday</day>
            <day>Sunday</day>
        </skipDays>

        <!-- Dublin Core metadata -->
        <dc:creator>Geopolitical Daily Editorial Team</dc:creator>
        <dc:publisher>Geopolitical Daily</dc:publisher>
        <dc:language>en-US</dc:language>
        <dc:rights>© 2025 Geopolitical Daily. All rights reserved.</dc:rights>

        <!-- Image for feed readers that support it -->
        <image>
            <url>https://yourusername.github.io/geodaily/assets/logo.png</url>
            <title>Geopolitical Daily</title>
            <link>https://yourusername.github.io/geodaily/</link>
            <description>Strategic Intelligence Beyond the Headlines</description>
        </image>

        <item>
        <title><![CDATA[Geopolitical Daily - August 31, 2025]]></title>
        <link>https://yourusername.github.io/geodaily/newsletters/newsletter-2025-08-31.html</link>
        <description><![CDATA[<p><strong>Daily Briefing:</strong> Good morning. Today is Sunday, August 31, 2025. This edition analyzes 4 underreported geopolitical developments that mainstream media is overlooking or underemphasizing. Each story has been selected for its potential second-order effects and strategic implications for decision-makers. Our focus today spans emerging power dynamics, resource geopolitics, and strategic developments that could reshape international relations in the coming weeks.</p><h3>Today's Key Stories:</h3><ul><li><strong>Addressing China’s military expansion in West Africa and bey</strong>: This development represents a significant shift in China-Taiwan dynamics with potential implications for regional stability and US-China relations. The strategic implications extend beyond immediate b...</li><li><strong>Is Warfare Becoming More Performative?</strong>: This story highlights evolving dynamics in the Russia-Ukraine conflict with broader implications for NATO strategy and European security. The development could influence alliance cohesion and future d...</li><li><strong>Advancing Diplomacy and Approaching Deadlines</strong>: This development represents a significant shift in China-Taiwan dynamics with potential implications for regional stability and US-China relations. The strategic implications extend beyond immediate b...</li></ul><p><em>Published: August 31, 2025</em></p><p>Strategic analysis of underreported geopolitical developments with significant implications.</p>]]></description>
        <pubDate>Sun, 31 Aug 2025 06:00:00 GMT</pubDate>
        <guid isPermaLink="false">geodaily-20250831</guid>
        <author>Geopolitical Daily Editorial Team</author>
        <category><![CDATA[Geopolitics]]></category>
        <category><![CDATA[Strategic Analysis]]></category>
        <category><![CDATA[International Relations]]></category>
        <category><![CDATA[China]]></category>
        <category><![CDATA[Russia]]></category>
        <category><![CDATA[Europe]]></category>
        <category><![CDATA[Security]]></category>
        <comments>https://yourusername.github.io/geodaily/newsletters/newsletter-2025-08-31.html#comments</comments>
        <source url="https://yourusername.github.io/geodaily/feed.xml">Geopolitical Daily</source>
        </item><item>
        <title><![CDATA[Geopolitical Daily - June 29, 2025]]></title>
        <link>https://yourusername.github.io/geodaily/newsletters/newsletter-2025-06-29.html</link>
        <description><![CDATA[<p><strong>Daily Briefing:</strong> Good morning. Today is Sunday, June 29, 2025. This edition analyzes 4 underreported geopolitical developments that mainstream media is overlooking or underemphasizing. Each story has been selected for its potential second-order effects and strategic implications for decision-makers. Our focus today spans emerging power dynamics, resource geopolitics, and strategic developments that could reshape international relations in the coming weeks.</p><h3>Today's Key Stories:</h3><ul><li><strong>China-US Cooperation Could Halt the Next Middle East War</strong>: This story represents a significant development in analysis geopolitics with potential implications for international relations and strategic decision-making.</li><li><strong>Rising Lion, Midnight Hammer, and the Global Response</strong>: This story represents a significant development in analysis geopolitics with potential implications for international relations and strategic decision-making.</li><li><strong>Why Recent Surprise Attacks Against Russia and Iran Should Worry Taiwan</strong>: This story represents a significant development in analysis geopolitics with potential implications for international relations and strategic decision-making.</li></ul><p><em>Published: June 29, 2025</em></p><p>Strategic analysis of underreported geopolitical developments with significant implications.</p>]]></description>
        <pubDate>Sun, 29 Jun 2025 06:00:00 GMT</pubDate>
        <guid isPermaLink="false">geodaily-20250629</guid>
        <author>Geopolitical Daily Editorial Team</author>
        <category><![CDATA[Geopolitics]]></category>
        <category><![CDATA[Strategic Analysis]]></category>
        <category><![CDATA[International Relations]]></category>
        <category><![CDATA[China]]></category>
        <category><![CDATA[Russia]]></category>
        <category><![CDATA[Middle East]]></category>
        <comments>https://yourusername.github.io/geodaily/newsletters/newsletter-2025-06-29.html#comments</comments>
        <source url="https://yourusername.github.io/geodaily/feed.xml">Geopolitical Daily</source>
=======
        <pubDate>Sun, 31 Aug 2025 12:20:06 GMT</pubDate>
        <lastBuildDate>Sun, 31 Aug 2025 12:20:06 GMT</lastBuildDate>
        <generator>Geopolitical Daily Newsletter System</generator>
        
        <item>
            <title>Geopolitical Daily - August 31, 2025</title>
            <link>https://yourusername.github.io/geodaily/newsletters/newsletter-2025-08-31.html</link>
            <description>Daily geopolitical analysis focusing on underreported stories with strategic significance</description>
            <pubDate>Sun, 31 Aug 2025 06:00:00 GMT</pubDate>
            <guid>https://yourusername.github.io/geodaily/newsletters/newsletter-2025-08-31.html</guid>
        </item>
        <item>
            <title>Geopolitical Daily - June 29, 2025</title>
            <link>https://yourusername.github.io/geodaily/newsletters/newsletter-2025-06-29.html</link>
            <description>Daily geopolitical analysis focusing on underreported stories with strategic significance</description>
            <pubDate>Sun, 29 Jun 2025 06:00:00 GMT</pubDate>
            <guid>https://yourusername.github.io/geodaily/newsletters/newsletter-2025-06-29.html</guid>
>>>>>>> a0877092
        </item>
    </channel>
</rss><|MERGE_RESOLUTION|>--- conflicted
+++ resolved
@@ -1,97 +1,10 @@
 <?xml version="1.0" encoding="UTF-8"?>
-<rss version="2.0" xmlns:atom="http://www.w3.org/2005/Atom" xmlns:dc="http://purl.org/dc/elements/1.1/" xmlns:content="http://purl.org/rss/1.0/modules/content/">
+<rss version="2.0">
     <channel>
-        <title><![CDATA[Geopolitical Daily - Strategic Intelligence Beyond the Headlines]]></title>
+        <title>Geopolitical Daily</title>
         <link>https://yourusername.github.io/geodaily/</link>
-        <atom:link href="https://yourusername.github.io/geodaily/feed.xml" rel="self" type="application/rss+xml" />
-        <description><![CDATA[AI-powered analysis of underreported geopolitical developments with strategic significance. Daily insights on international relations, security, and global power dynamics.]]></description>
+        <description>Strategic Intelligence Beyond the Headlines - AI-powered analysis of underreported geopolitical developments</description>
         <language>en-us</language>
-<<<<<<< HEAD
-        <managingEditor>editor@geodaily.example.com (Geopolitical Daily Editorial Team)</managingEditor>
-        <webMaster>tech@geodaily.example.com (Geopolitical Daily Tech Team)</webMaster>
-        <pubDate>Sun, 31 Aug 2025 15:31:47 GMT</pubDate>
-        <lastBuildDate>Sun, 31 Aug 2025 15:31:47 GMT</lastBuildDate>
-        <generator>Geopolitical Daily Newsletter System v2.0</generator>
-        <docs>https://www.rssboard.org/rss-specification</docs>
-        <ttl>60</ttl>
-
-        <!-- Feed optimization -->
-        <skipHours>
-            <hour>1</hour>
-            <hour>2</hour>
-            <hour>3</hour>
-            <hour>4</hour>
-            <hour>5</hour>
-            <hour>7</hour>
-            <hour>8</hour>
-            <hour>9</hour>
-            <hour>10</hour>
-            <hour>11</hour>
-            <hour>12</hour>
-            <hour>13</hour>
-            <hour>14</hour>
-            <hour>15</hour>
-            <hour>16</hour>
-            <hour>17</hour>
-            <hour>18</hour>
-            <hour>19</hour>
-            <hour>20</hour>
-            <hour>21</hour>
-            <hour>22</hour>
-            <hour>23</hour>
-        </skipHours>
-
-        <skipDays>
-            <day>Saturday</day>
-            <day>Sunday</day>
-        </skipDays>
-
-        <!-- Dublin Core metadata -->
-        <dc:creator>Geopolitical Daily Editorial Team</dc:creator>
-        <dc:publisher>Geopolitical Daily</dc:publisher>
-        <dc:language>en-US</dc:language>
-        <dc:rights>© 2025 Geopolitical Daily. All rights reserved.</dc:rights>
-
-        <!-- Image for feed readers that support it -->
-        <image>
-            <url>https://yourusername.github.io/geodaily/assets/logo.png</url>
-            <title>Geopolitical Daily</title>
-            <link>https://yourusername.github.io/geodaily/</link>
-            <description>Strategic Intelligence Beyond the Headlines</description>
-        </image>
-
-        <item>
-        <title><![CDATA[Geopolitical Daily - August 31, 2025]]></title>
-        <link>https://yourusername.github.io/geodaily/newsletters/newsletter-2025-08-31.html</link>
-        <description><![CDATA[<p><strong>Daily Briefing:</strong> Good morning. Today is Sunday, August 31, 2025. This edition analyzes 4 underreported geopolitical developments that mainstream media is overlooking or underemphasizing. Each story has been selected for its potential second-order effects and strategic implications for decision-makers. Our focus today spans emerging power dynamics, resource geopolitics, and strategic developments that could reshape international relations in the coming weeks.</p><h3>Today's Key Stories:</h3><ul><li><strong>Addressing China’s military expansion in West Africa and bey</strong>: This development represents a significant shift in China-Taiwan dynamics with potential implications for regional stability and US-China relations. The strategic implications extend beyond immediate b...</li><li><strong>Is Warfare Becoming More Performative?</strong>: This story highlights evolving dynamics in the Russia-Ukraine conflict with broader implications for NATO strategy and European security. The development could influence alliance cohesion and future d...</li><li><strong>Advancing Diplomacy and Approaching Deadlines</strong>: This development represents a significant shift in China-Taiwan dynamics with potential implications for regional stability and US-China relations. The strategic implications extend beyond immediate b...</li></ul><p><em>Published: August 31, 2025</em></p><p>Strategic analysis of underreported geopolitical developments with significant implications.</p>]]></description>
-        <pubDate>Sun, 31 Aug 2025 06:00:00 GMT</pubDate>
-        <guid isPermaLink="false">geodaily-20250831</guid>
-        <author>Geopolitical Daily Editorial Team</author>
-        <category><![CDATA[Geopolitics]]></category>
-        <category><![CDATA[Strategic Analysis]]></category>
-        <category><![CDATA[International Relations]]></category>
-        <category><![CDATA[China]]></category>
-        <category><![CDATA[Russia]]></category>
-        <category><![CDATA[Europe]]></category>
-        <category><![CDATA[Security]]></category>
-        <comments>https://yourusername.github.io/geodaily/newsletters/newsletter-2025-08-31.html#comments</comments>
-        <source url="https://yourusername.github.io/geodaily/feed.xml">Geopolitical Daily</source>
-        </item><item>
-        <title><![CDATA[Geopolitical Daily - June 29, 2025]]></title>
-        <link>https://yourusername.github.io/geodaily/newsletters/newsletter-2025-06-29.html</link>
-        <description><![CDATA[<p><strong>Daily Briefing:</strong> Good morning. Today is Sunday, June 29, 2025. This edition analyzes 4 underreported geopolitical developments that mainstream media is overlooking or underemphasizing. Each story has been selected for its potential second-order effects and strategic implications for decision-makers. Our focus today spans emerging power dynamics, resource geopolitics, and strategic developments that could reshape international relations in the coming weeks.</p><h3>Today's Key Stories:</h3><ul><li><strong>China-US Cooperation Could Halt the Next Middle East War</strong>: This story represents a significant development in analysis geopolitics with potential implications for international relations and strategic decision-making.</li><li><strong>Rising Lion, Midnight Hammer, and the Global Response</strong>: This story represents a significant development in analysis geopolitics with potential implications for international relations and strategic decision-making.</li><li><strong>Why Recent Surprise Attacks Against Russia and Iran Should Worry Taiwan</strong>: This story represents a significant development in analysis geopolitics with potential implications for international relations and strategic decision-making.</li></ul><p><em>Published: June 29, 2025</em></p><p>Strategic analysis of underreported geopolitical developments with significant implications.</p>]]></description>
-        <pubDate>Sun, 29 Jun 2025 06:00:00 GMT</pubDate>
-        <guid isPermaLink="false">geodaily-20250629</guid>
-        <author>Geopolitical Daily Editorial Team</author>
-        <category><![CDATA[Geopolitics]]></category>
-        <category><![CDATA[Strategic Analysis]]></category>
-        <category><![CDATA[International Relations]]></category>
-        <category><![CDATA[China]]></category>
-        <category><![CDATA[Russia]]></category>
-        <category><![CDATA[Middle East]]></category>
-        <comments>https://yourusername.github.io/geodaily/newsletters/newsletter-2025-06-29.html#comments</comments>
-        <source url="https://yourusername.github.io/geodaily/feed.xml">Geopolitical Daily</source>
-=======
         <pubDate>Sun, 31 Aug 2025 12:20:06 GMT</pubDate>
         <lastBuildDate>Sun, 31 Aug 2025 12:20:06 GMT</lastBuildDate>
         <generator>Geopolitical Daily Newsletter System</generator>
@@ -109,7 +22,6 @@
             <description>Daily geopolitical analysis focusing on underreported stories with strategic significance</description>
             <pubDate>Sun, 29 Jun 2025 06:00:00 GMT</pubDate>
             <guid>https://yourusername.github.io/geodaily/newsletters/newsletter-2025-06-29.html</guid>
->>>>>>> a0877092
         </item>
     </channel>
 </rss>